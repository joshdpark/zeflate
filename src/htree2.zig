const std = @import("std");

<<<<<<< HEAD
fn htree(comptime alphabet_size: usize, comptime max_codes: u4, comptime lookup_bits: usize) type {
    const lookup_size: usize = 1 << lookup_bits;
    return struct {
        freq: [max_codes]u12 = [_]u12{0} ** max_codes,
        next_code: [max_codes]u12 = [_]u12{0} ** max_codes,
        symbol: [alphabet_size]Codeword = undefined, // a table of symbols->Codewords
        lookup: [lookup_size]Entry = undefined,
=======
const maxcodelen = 15; // deflate specifies that codelens cannot be longer than 15 bits

fn htree(comptime alphabet_size: usize, comptime max_codelen: u4, comptime lookup_bits: u3) type {
    return struct {
        freq: [max_codelen + 1]u12 = [_]u12{0} ** (max_codelen + 1),
        next_code: [max_codelen + 1]u12 = undefined,
        symbol: [alphabet_size]Codeword = undefined,
        lookup: [(1 << lookup_bits) - 1]Codeword = undefined,
>>>>>>> 57fd1ad6

        const Codeword = packed struct {
            code: u12,
            len: u4,
<<<<<<< HEAD
        };

        const Entry = packed struct {
            symbol: u8,
            len: u4,
            kind: enum(u1) {
                literal,
                link,
            },
        };

        fn buildtree(self: *@This(), codelengths: []const u8) void {
            for (codelengths) |length| self.freq[length] += 1;

            var max = max_codes - 1;
            while (self.freq[max] == 0) max -= 1;

            {
                self.freq[0] = 0;
                var code: u12 = 0;
                var bits: usize = 1;
                while (bits <= max) : (bits += 1) {
                    code = (code + self.freq[bits - 1]) << 1;
                    self.next_code[bits] = code;
                }
            }

            for (codelengths, 0..) |len, i| {
                if (self.freq[len] == 0) continue;
                const code = self.next_code[len];
                self.next_code[len] += 1;
                self.symbol[i] = .{ .code = code, .len = @intCast(len) };
            }

            // create lookup table
            {
                // var reverse: [self.symbol.len]Codeword = [_]Codeword{.{ .len = 0, .code = 0 }} ** self.symbol.len;
                for (&self.symbol, 0..) |*src, s| {
                    const sym: u8 = @intCast(s);
                    const reverse = @bitReverse(src.code) >> (@bitSizeOf(@TypeOf(src.code)) - src.len);
                    var i: u12 = reverse;
                    if (i > lookup_size) {
                        // TODO: add to linked list
                        self.lookup[i] = .{
                            .symbol = 0,
                            .len = src.len,
                            .kind = .link,
                        };
                        continue;
                    }
                    const stride: u12 = @as(u12, 1) << src.len;
                    while (i < lookup_size) : (i += stride) {
                        self.lookup[i] = .{
                            .symbol = sym,
                            .len = src.len,
                            .kind = .literal,
                        };
                    }
                }
=======
            symbol: u8,
            next: u8,
        };

        fn build(self: *@This(), codelens: []const u8) void {
            for (codelens) |len| self.freq[len] += 1;
            var max: u4 = self.freq.len - 1;
            while (self.freq[max] == 0) max -= 1;
            self.next_code[0] = 0;
            var code: u12 = 0;
            var i: usize = 1;
            while (i <= max) : (i += 1) {
                code = (code + self.freq[i - 1]) << 1;
                self.next_code[i] = code;
            }

            var symbol: u8 = @as(u8, @intCast(codelens.len)) - 1;
            var links = [_]u8{0} ** (max_codelen + 1);
            while (true) : (symbol -= 1) {
                const len = codelens[symbol];
                const link: u8 = links[len];
                links[len] = symbol;
                code = self.next_code[len] + self.freq[len] - 1;
                self.freq[len] -= 1;
                self.symbol[symbol] = .{
                    .symbol = @intCast(symbol),
                    .code = code,
                    .len = @intCast(len),
                    .next = link,
                };
                if (symbol == 0) break;
            }

            for (self.symbol) |codeword| {
                if (codeword.len == 0) continue;
                code = codeword.code;
                var reverse: u12 = @bitReverse(code) >> (@bitSizeOf(@TypeOf(code)) - codeword.len);
                if (reverse > self.lookup.len) {
                    reverse &= @as(u12, @intCast(self.lookup.len)) - 1;
                    self.lookup[reverse] = .{ .code = 0, .symbol = 0, .len = codeword.len, .next = links[codeword.len] };
                    continue;
                }
                const stride: u12 = @as(u12, 1) << codeword.len;
                while (reverse < self.lookup.len) : (reverse += stride)
                    self.lookup[reverse] = codeword;
>>>>>>> 57fd1ad6
            }
        }
    };
}

test htree {
<<<<<<< HEAD
    const Htree = htree(8, 5, 4);
    // alphabet: A, B, C, D, E, F, G
    const codelengths = [_]u8{ 3, 3, 3, 3, 3, 2, 4, 4 };
    var decoder: Htree = .{};
    decoder.buildtree(&codelengths);
    try std.testing.expectEqualSlices(u12, &decoder.freq, &.{ 0, 0, 1, 5, 2 });
    // try std.testing.expectEqualSlices(u12, &decoder.next_code, &.{ 0, 0, 0, 2, 14 });
    try std.testing.expectEqualSlices(u12, &decoder.next_code, &.{ 0, 0, 1, 7, 16 }); // how it should look
    try std.testing.expect(std.meta.eql(decoder.symbol[0], Htree.Codeword{ .len = 3, .code = 2 }));
    try std.testing.expect(std.meta.eql(decoder.symbol[1], Htree.Codeword{ .len = 3, .code = 3 }));
    try std.testing.expect(std.meta.eql(decoder.symbol[2], Htree.Codeword{ .len = 3, .code = 4 }));
    try std.testing.expect(std.meta.eql(decoder.symbol[3], Htree.Codeword{ .len = 3, .code = 5 }));
    try std.testing.expect(std.meta.eql(decoder.symbol[4], Htree.Codeword{ .len = 3, .code = 6 }));
    try std.testing.expect(std.meta.eql(decoder.symbol[5], Htree.Codeword{ .len = 2, .code = 0 }));
    try std.testing.expect(std.meta.eql(decoder.symbol[6], Htree.Codeword{ .len = 4, .code = 14 }));
    try std.testing.expect(std.meta.eql(decoder.symbol[7], Htree.Codeword{ .len = 4, .code = 15 }));
    for (decoder.lookup) |lookup| {
        std.debug.print("{any}\n", .{lookup});
=======
    const Htree = htree(8, 4, 3);
    // alphabet: A, B, C, D, E, F, G
    const codelengths = [_]u8{ 3, 3, 3, 3, 3, 2, 4, 4 };
    var decoder: Htree = .{};
    decoder.build(&codelengths);
    // try std.testing.expectEqualSlices(u12, &.{ 0, 0, 1, 5, 2 }, &decoder.freq);
    try std.testing.expectEqualSlices(u12, &decoder.next_code, &.{ 0, 0, 0, 2, 14 });
    // try std.testing.expectEqualSlices(u12, &decoder.next_code, &.{ 0, 0, 1, 7, 16 });
    for (decoder.symbol) |codeword| {
        std.debug.print("code: {d}, len: {d}, symbol: {d}, next: {d}\n", .{ codeword.code, codeword.len, codeword.symbol, codeword.next });
    }
    for (decoder.lookup) |codeword| {
        std.debug.print("code: {d}, len: {d}, symbol: {d}, next: {d}\n", .{ codeword.code, codeword.len, codeword.symbol, codeword.next });
>>>>>>> 57fd1ad6
    }
}<|MERGE_RESOLUTION|>--- conflicted
+++ resolved
@@ -1,15 +1,4 @@
 const std = @import("std");
-
-<<<<<<< HEAD
-fn htree(comptime alphabet_size: usize, comptime max_codes: u4, comptime lookup_bits: usize) type {
-    const lookup_size: usize = 1 << lookup_bits;
-    return struct {
-        freq: [max_codes]u12 = [_]u12{0} ** max_codes,
-        next_code: [max_codes]u12 = [_]u12{0} ** max_codes,
-        symbol: [alphabet_size]Codeword = undefined, // a table of symbols->Codewords
-        lookup: [lookup_size]Entry = undefined,
-=======
-const maxcodelen = 15; // deflate specifies that codelens cannot be longer than 15 bits
 
 fn htree(comptime alphabet_size: usize, comptime max_codelen: u4, comptime lookup_bits: u3) type {
     return struct {
@@ -17,72 +6,10 @@
         next_code: [max_codelen + 1]u12 = undefined,
         symbol: [alphabet_size]Codeword = undefined,
         lookup: [(1 << lookup_bits) - 1]Codeword = undefined,
->>>>>>> 57fd1ad6
 
         const Codeword = packed struct {
             code: u12,
             len: u4,
-<<<<<<< HEAD
-        };
-
-        const Entry = packed struct {
-            symbol: u8,
-            len: u4,
-            kind: enum(u1) {
-                literal,
-                link,
-            },
-        };
-
-        fn buildtree(self: *@This(), codelengths: []const u8) void {
-            for (codelengths) |length| self.freq[length] += 1;
-
-            var max = max_codes - 1;
-            while (self.freq[max] == 0) max -= 1;
-
-            {
-                self.freq[0] = 0;
-                var code: u12 = 0;
-                var bits: usize = 1;
-                while (bits <= max) : (bits += 1) {
-                    code = (code + self.freq[bits - 1]) << 1;
-                    self.next_code[bits] = code;
-                }
-            }
-
-            for (codelengths, 0..) |len, i| {
-                if (self.freq[len] == 0) continue;
-                const code = self.next_code[len];
-                self.next_code[len] += 1;
-                self.symbol[i] = .{ .code = code, .len = @intCast(len) };
-            }
-
-            // create lookup table
-            {
-                // var reverse: [self.symbol.len]Codeword = [_]Codeword{.{ .len = 0, .code = 0 }} ** self.symbol.len;
-                for (&self.symbol, 0..) |*src, s| {
-                    const sym: u8 = @intCast(s);
-                    const reverse = @bitReverse(src.code) >> (@bitSizeOf(@TypeOf(src.code)) - src.len);
-                    var i: u12 = reverse;
-                    if (i > lookup_size) {
-                        // TODO: add to linked list
-                        self.lookup[i] = .{
-                            .symbol = 0,
-                            .len = src.len,
-                            .kind = .link,
-                        };
-                        continue;
-                    }
-                    const stride: u12 = @as(u12, 1) << src.len;
-                    while (i < lookup_size) : (i += stride) {
-                        self.lookup[i] = .{
-                            .symbol = sym,
-                            .len = src.len,
-                            .kind = .literal,
-                        };
-                    }
-                }
-=======
             symbol: u8,
             next: u8,
         };
@@ -128,33 +55,12 @@
                 const stride: u12 = @as(u12, 1) << codeword.len;
                 while (reverse < self.lookup.len) : (reverse += stride)
                     self.lookup[reverse] = codeword;
->>>>>>> 57fd1ad6
             }
         }
     };
 }
 
 test htree {
-<<<<<<< HEAD
-    const Htree = htree(8, 5, 4);
-    // alphabet: A, B, C, D, E, F, G
-    const codelengths = [_]u8{ 3, 3, 3, 3, 3, 2, 4, 4 };
-    var decoder: Htree = .{};
-    decoder.buildtree(&codelengths);
-    try std.testing.expectEqualSlices(u12, &decoder.freq, &.{ 0, 0, 1, 5, 2 });
-    // try std.testing.expectEqualSlices(u12, &decoder.next_code, &.{ 0, 0, 0, 2, 14 });
-    try std.testing.expectEqualSlices(u12, &decoder.next_code, &.{ 0, 0, 1, 7, 16 }); // how it should look
-    try std.testing.expect(std.meta.eql(decoder.symbol[0], Htree.Codeword{ .len = 3, .code = 2 }));
-    try std.testing.expect(std.meta.eql(decoder.symbol[1], Htree.Codeword{ .len = 3, .code = 3 }));
-    try std.testing.expect(std.meta.eql(decoder.symbol[2], Htree.Codeword{ .len = 3, .code = 4 }));
-    try std.testing.expect(std.meta.eql(decoder.symbol[3], Htree.Codeword{ .len = 3, .code = 5 }));
-    try std.testing.expect(std.meta.eql(decoder.symbol[4], Htree.Codeword{ .len = 3, .code = 6 }));
-    try std.testing.expect(std.meta.eql(decoder.symbol[5], Htree.Codeword{ .len = 2, .code = 0 }));
-    try std.testing.expect(std.meta.eql(decoder.symbol[6], Htree.Codeword{ .len = 4, .code = 14 }));
-    try std.testing.expect(std.meta.eql(decoder.symbol[7], Htree.Codeword{ .len = 4, .code = 15 }));
-    for (decoder.lookup) |lookup| {
-        std.debug.print("{any}\n", .{lookup});
-=======
     const Htree = htree(8, 4, 3);
     // alphabet: A, B, C, D, E, F, G
     const codelengths = [_]u8{ 3, 3, 3, 3, 3, 2, 4, 4 };
@@ -168,6 +74,13 @@
     }
     for (decoder.lookup) |codeword| {
         std.debug.print("code: {d}, len: {d}, symbol: {d}, next: {d}\n", .{ codeword.code, codeword.len, codeword.symbol, codeword.next });
->>>>>>> 57fd1ad6
     }
+    // try std.testing.expect(std.meta.eql(decoder.symbol[0], Htree.Codeword{ .len = 3, .code = 2 }));
+    // try std.testing.expect(std.meta.eql(decoder.symbol[1], Htree.Codeword{ .len = 3, .code = 3 }));
+    // try std.testing.expect(std.meta.eql(decoder.symbol[2], Htree.Codeword{ .len = 3, .code = 4 }));
+    // try std.testing.expect(std.meta.eql(decoder.symbol[3], Htree.Codeword{ .len = 3, .code = 5 }));
+    // try std.testing.expect(std.meta.eql(decoder.symbol[4], Htree.Codeword{ .len = 3, .code = 6 }));
+    // try std.testing.expect(std.meta.eql(decoder.symbol[5], Htree.Codeword{ .len = 2, .code = 0 }));
+    // try std.testing.expect(std.meta.eql(decoder.symbol[6], Htree.Codeword{ .len = 4, .code = 14 }));
+    // try std.testing.expect(std.meta.eql(decoder.symbol[7], Htree.Codeword{ .len = 4, .code = 15 }));
 }